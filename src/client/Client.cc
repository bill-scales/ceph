--- conflicted
+++ resolved
@@ -1861,20 +1861,13 @@
     remove_cap(in, in->caps.begin()->first);
 }
 
-<<<<<<< HEAD
-void Client::remove_session_caps(int mds_num)
-{
-  MDSSession *mds = &mds_sessions[mds_num];
-  while (mds->caps.size())
-    remove_cap((*mds->caps.begin())->inode, mds_num);
-=======
-void Client::remove_session_caps(int mds_num) {
-  if(mds_sessions.count(mds_num)) {
+void Client::remove_session_caps(int mds_num) 
+{
+  if (mds_sessions.count(mds_num)) {
     MDSSession* mds = &mds_sessions[mds_num];
     while (mds->caps.size())
       remove_cap((*mds->caps.begin())->inode, mds_num);
   }
->>>>>>> 6f5f5079
 }
 
 void Client::trim_caps(int mds, int max)
