--- conflicted
+++ resolved
@@ -265,33 +265,8 @@
   size_t size;
   time_t mtime;
   // two md5 digests and a terminator
-<<<<<<< HEAD
   char etag[CEPH_CRYPTO_MD5_DIGESTSIZE * 2 + 1];
-
-  void encode(bufferlist& bl) const {
-    __u8 struct_v = 1;
-    ::encode(struct_v, bl);
-    uint64_t s = size;
-    __u32 mt = mtime;
-    ::encode(name, bl);
-    ::encode(s, bl);
-    ::encode(mt, bl);
-  }
-  void decode(bufferlist::iterator& bl) {
-    __u8 struct_v;
-    ::decode(struct_v, bl);
-    __u32 mt;
-    uint64_t s;
-    ::decode(name, bl);
-    ::decode(s, bl);
-    ::decode(mt, bl);
-    size = s;
-    mtime = mt;
-  }
-=======
-  char etag[ceph::crypto::MD5::DIGESTSIZE * 2 + 1];
   string content_type;
->>>>>>> b738b72c
 };
 
 /** Store basic data on an object */
